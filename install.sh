--- conflicted
+++ resolved
@@ -19,7 +19,6 @@
     exit 1
 fi
 
-<<<<<<< HEAD
 echo "📦 Installing xcodeproj-cli via Homebrew..."
 echo ""
 
@@ -48,155 +47,6 @@
 
 echo "📦 Installing xcodeproj-cli..."
 brew install xcodeproj-cli
-=======
-# Ask user for preferred installation method
-echo "Choose installation method:"
-echo "  1) Homebrew (recommended) - Pre-built binary"
-echo "  2) Swift Script - Source-based installation"
-echo ""
-read -p "Enter choice (1 or 2): " -n 1 -r INSTALL_METHOD
-echo ""
-echo ""
-
-if [[ $INSTALL_METHOD == "1" ]]; then
-    echo "📦 Installing via Homebrew..."
-    
-    # Check for Homebrew
-    if ! command -v brew &> /dev/null; then
-        echo "⚠️  Homebrew is not installed"
-        echo ""
-        echo "Would you like to install Homebrew?"
-        read -p "Install Homebrew? (y/n) " -n 1 -r
-        echo
-        if [[ $REPLY =~ ^[Yy]$ ]]; then
-            echo "📦 Installing Homebrew..."
-            /bin/bash -c "$(curl -fsSL https://raw.githubusercontent.com/Homebrew/install/HEAD/install.sh)"
-        else
-            echo "❌ Error: Homebrew is required"
-            echo "Install it manually from https://brew.sh"
-            exit 1
-        fi
-    fi
-    
-    echo "✅ Homebrew detected"
-    
-    # Add tap and install
-    echo "📦 Adding xcodeproj-cli tap..."
-    brew tap tolo/xcodeproj || true
-    
-    echo "📦 Installing xcodeproj-cli..."
-    brew install xcodeproj-cli
-    
-    echo ""
-    echo "✅ Installation complete!"
-    echo ""
-    echo "The tool is now available as 'xcodeproj-cli' in your PATH:"
-    echo "  xcodeproj-cli --help"
-    echo ""
-    echo "Example:"
-    echo "  xcodeproj-cli --project MyApp.xcodeproj list-targets"
-    
-elif [[ $INSTALL_METHOD == "2" ]]; then
-    echo "📜 Installing as Swift Script..."
-
-    # Check for Swift
-    if ! command -v swift &> /dev/null; then
-        echo "❌ Error: Swift is not installed"
-        echo "Please install Xcode or Xcode Command Line Tools"
-        exit 1
-    fi
-    
-    # Check Swift version
-    SWIFT_VERSION=$(swift --version 2>&1 | head -n 1 | sed 's/.*version \([0-9]*\.[0-9]*\).*/\1/')
-    REQUIRED_VERSION="5.0"
-    
-    if [ "$(printf '%s\n' "$REQUIRED_VERSION" "$SWIFT_VERSION" | sort -V | head -n1)" != "$REQUIRED_VERSION" ]; then
-        echo "❌ Error: Swift $REQUIRED_VERSION or higher is required (found $SWIFT_VERSION)"
-        exit 1
-    fi
-    
-    echo "✅ Swift $SWIFT_VERSION detected"
-
-    # Check for Homebrew
-    if ! command -v brew &> /dev/null; then
-        echo "⚠️  Warning: Homebrew is not installed"
-        echo ""
-        echo "Would you like to install Homebrew? (required for swift-sh)"
-        read -p "Install Homebrew? (y/n) " -n 1 -r
-        echo
-        if [[ $REPLY =~ ^[Yy]$ ]]; then
-            echo "📦 Installing Homebrew..."
-            /bin/bash -c "$(curl -fsSL https://raw.githubusercontent.com/Homebrew/install/HEAD/install.sh)"
-        else
-            echo "❌ Error: Homebrew is required for swift-sh"
-            echo "Install it manually from https://brew.sh"
-            exit 1
-        fi
-    fi
-    
-    echo "✅ Homebrew detected"
-    
-    # Install swift-sh if needed
-    if ! command -v swift-sh &> /dev/null; then
-        echo "📦 Installing swift-sh..."
-        brew install swift-sh
-    else
-        echo "✅ swift-sh already installed"
-    fi
-
-    # Download the tool if we're running via curl
-    if [ ! -f "src/xcodeproj-cli.swift" ]; then
-        echo "📥 Downloading xcodeproj-cli..."
-        
-        # Create a clean filename
-        if [ -f "$TOOL_NAME" ]; then
-            echo "⚠️  $TOOL_NAME already exists in current directory"
-            read -p "Overwrite? (y/n) " -n 1 -r
-            echo
-            if [[ ! $REPLY =~ ^[Yy]$ ]]; then
-                echo "❌ Installation cancelled"
-                exit 1
-            fi
-        fi
-        
-        # Download the tool
-        if curl -fsSL "$TOOL_URL" -o "$TOOL_NAME"; then
-            echo "✅ Downloaded $TOOL_NAME"
-        else
-            echo "❌ Error: Failed to download tool"
-            echo "URL: $TOOL_URL"
-            exit 1
-        fi
-        
-        # Make it executable
-        chmod +x "$TOOL_NAME"
-        echo "✅ Made $TOOL_NAME executable"
-        
-        echo ""
-        echo "✅ Installation complete!"
-        echo ""
-        echo "To use the tool, run:"
-        echo "  ./$TOOL_NAME --help"
-        echo ""
-        echo "Example:"
-        echo "  ./$TOOL_NAME --project MyApp.xcodeproj list-targets"
-    else
-        # Running from cloned repository
-        chmod +x src/xcodeproj-cli.swift
-        echo "✅ Made src/xcodeproj-cli.swift executable"
-        
-        echo ""
-        echo "✅ Installation complete!"
-        echo ""
-        echo "To use the tool, run:"
-        echo "  ./src/xcodeproj-cli.swift --help"
-    fi
-    
-else
-    echo "❌ Invalid choice. Please run the installer again and choose 1 or 2."
-    exit 1
-fi
->>>>>>> dc81702b
 
 echo ""
 echo "✅ Installation complete!"
